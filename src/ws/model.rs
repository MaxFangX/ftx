--- conflicted
+++ resolved
@@ -17,20 +17,7 @@
     Orders,
 }
 
-<<<<<<< HEAD
-/*
-#[derive(Debug, Deserialize)]
-#[serde(rename_all = "camelCase")]
-pub struct Response {
-    pub channel: Channel,
-    pub market: Symbol,
-}
-*/
-
-#[derive(Clone, Debug, Deserialize, Serialize)]
-=======
-#[derive(Clone, Debug, Deserialize)]
->>>>>>> ce576c74
+#[derive(Clone, Debug, Deserialize, Serialize)]
 #[serde(rename_all = "camelCase")]
 pub struct Response {
     pub market: Option<Symbol>,
@@ -86,20 +73,6 @@
     pub time: DateTime<Utc>,
 }
 
-<<<<<<< HEAD
-#[derive(Copy, Clone, Debug, Deserialize, Serialize)]
-#[serde(rename_all = "camelCase")]
-pub struct Trade {
-    pub id: Id,
-    pub price: Decimal,
-    pub size: Decimal,
-    pub side: Side,
-    pub liquidation: bool,
-    pub time: DateTime<Utc>, // API returns "2021-05-23T05:24:24.315884+00:00"
-}
-
-=======
->>>>>>> ce576c74
 /// Order book data received from FTX which is used for initializing and updating
 /// the OrderBook struct
 #[serde_as]
